--- conflicted
+++ resolved
@@ -3,52 +3,8 @@
 import { ExecutionContext } from '../../src/core/context/execution';
 import { TokenManager } from '../../src/core/auth/token-manager';
 import type { UiPath } from '../../src/core/uipath';
-<<<<<<< HEAD
+import type { BaseConfig } from '../../src/core/config/sdk-config';
 import { SDKInternalsRegistry, type PrivateSDK } from '../../src/core/internals';
-
-/**
- * Helper functions for accessing private SDK components in tests.
- * Now uses SDKInternalsRegistry instead of Symbol pattern.
- */
-
-/**
- * Gets the private SDK components from a UiPath instance
- * @param instance - UiPath instance
- * @returns PrivateSDK containing config, context, and tokenManager
- */
-export const getPrivateSDK = (instance: UiPath): PrivateSDK => {
-  return SDKInternalsRegistry.get(instance);
-};
-
-/**
- * Gets the config from a UiPath instance
- * @param instance - UiPath instance
- * @returns UiPathConfig object
- */
-export const getConfig = (instance: UiPath): UiPathConfig => {
-  return SDKInternalsRegistry.get(instance).config;
-};
-
-/**
- * Gets the execution context from a UiPath instance
- * @param instance - UiPath instance
- * @returns ExecutionContext object
- */
-export const getContext = (instance: UiPath): ExecutionContext => {
-  return SDKInternalsRegistry.get(instance).context;
-};
-
-/**
- * Gets the token manager from a UiPath instance
- * @param instance - UiPath instance
- * @returns TokenManager object
- */
-export const getTokenManager = (instance: UiPath): TokenManager => {
-  return SDKInternalsRegistry.get(instance).tokenManager;
-};
-=======
-import type { BaseConfig } from '../../src/core/config/sdk-config';
-import { SDKInternalsRegistry } from '../../src/core/internals';
 
 /**
  * Interface for mockable UiPath properties used in tests.
@@ -67,7 +23,6 @@
   getToken: () => string | undefined;
   hasValidToken: () => boolean;
 }
->>>>>>> 833845e3
 
 // Mock console methods to avoid test output noise
 global.console = {
@@ -86,15 +41,8 @@
 
 /**
  * Creates a mock UiPathConfig object for testing
-<<<<<<< HEAD
- * @param overrides - Optional overrides for specific config values
- * @returns Mock UiPathConfig object
- */
-export const createMockConfig = (overrides?: Partial<UiPathConfig>): UiPathConfig => {
-=======
  */
 const createMockConfig = (overrides?: Partial<UiPathConfig>): UiPathConfig => {
->>>>>>> 833845e3
   return new UiPathConfig({
     baseUrl: TEST_CONSTANTS.BASE_URL,
     orgName: TEST_CONSTANTS.ORGANIZATION_ID,
@@ -195,22 +143,14 @@
  */
 export const createServiceTestDependencies = (
   configOverrides?: Partial<UiPathConfig>,
-<<<<<<< HEAD
-  tokenManagerOverrides?: Partial<TokenManager>
-=======
   tokenManagerOverrides?: Partial<MockableTokenManager>
->>>>>>> 833845e3
 ) => {
   const config = createMockConfig(configOverrides);
   const executionContext = createMockExecutionContext();
   const tokenManager = createMockTokenManager(tokenManagerOverrides);
 
-<<<<<<< HEAD
-  const mockInstance = {
-=======
   // Create mock with explicit interface for type safety
   const mock: MockableUiPath = {
->>>>>>> 833845e3
     config: {
       baseUrl: config.baseUrl,
       orgName: config.orgName,
@@ -218,14 +158,10 @@
     },
     isAuthenticated: () => true,
     isInitialized: () => true,
-<<<<<<< HEAD
-  } as unknown as UiPath;
-=======
   };
 
   // Cast to UiPath for compatibility with SDKInternalsRegistry and service constructors
   const mockInstance = mock as UiPath;
->>>>>>> 833845e3
 
   // Register with SDKInternalsRegistry
   SDKInternalsRegistry.set(mockInstance, {
@@ -240,4 +176,40 @@
     tokenManager,
     instance: mockInstance,
   };
+};
+
+/**
+ * Test helper to get private SDK internals from a UiPath instance
+ * @param instance - UiPath instance
+ * @returns PrivateSDK internals
+ */
+export const getPrivateSDK = (instance: UiPath): PrivateSDK => {
+  return SDKInternalsRegistry.get(instance);
+};
+
+/**
+ * Test helper to get config from a UiPath instance
+ * @param instance - UiPath instance
+ * @returns UiPathConfig
+ */
+export const getConfig = (instance: UiPath): UiPathConfig => {
+  return SDKInternalsRegistry.get(instance).config;
+};
+
+/**
+ * Test helper to get execution context from a UiPath instance
+ * @param instance - UiPath instance
+ * @returns ExecutionContext
+ */
+export const getContext = (instance: UiPath): ExecutionContext => {
+  return SDKInternalsRegistry.get(instance).context;
+};
+
+/**
+ * Test helper to get token manager from a UiPath instance
+ * @param instance - UiPath instance
+ * @returns TokenManager
+ */
+export const getTokenManager = (instance: UiPath): TokenManager => {
+  return SDKInternalsRegistry.get(instance).tokenManager;
 };