--- conflicted
+++ resolved
@@ -1,4 +1,12 @@
 export const AUTH_CONSTANTS = {
+  // File and directory names
+  FILES: {
+    UIPATH_DIR: '.uipath',
+    APP_CONFIG: 'app.config.json',
+    AUTH_FILE: '.auth.json',
+    ENV_FILE: '.env',
+    METADATA_FILE: 'metadata.json',
+  },
   DOMAINS: {
     CLOUD: 'cloud',
     ALPHA: 'alpha',
@@ -107,15 +115,13 @@
       'UIPATH_FOLDER_KEY',
       'UIPATH_ACCESS_TOKEN'
     ],
-    // Required for publish command (no folder key needed)
+    // Required for publish command (no folder key or tenant name needed)
     PUBLISH: [
       'UIPATH_BASE_URL',
       'UIPATH_ORG_ID',
       'UIPATH_TENANT_ID',
-      'UIPATH_TENANT_NAME',
       'UIPATH_ACCESS_TOKEN'
     ],
-<<<<<<< HEAD
     // Required for deploy command
     DEPLOY: [
       'UIPATH_BASE_URL',
@@ -124,8 +130,6 @@
       'UIPATH_FOLDER_KEY',
       'UIPATH_ACCESS_TOKEN'
     ],
-=======
->>>>>>> 62bd28ed
   },
   API_ENDPOINTS: {
     FOLDERS_NAVIGATION: '/Folders/GetAllForCurrentUser',
