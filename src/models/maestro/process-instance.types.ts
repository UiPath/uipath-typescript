--- conflicted
+++ resolved
@@ -37,12 +37,7 @@
 /**
  * Query options for getting process instances
  */
-<<<<<<< HEAD
 export interface ProcessInstanceGetAllOptions extends PaginationOptions {
-=======
-export interface ProcessInstanceGetAllOptions {
-  [key: string]: string | number | undefined;
->>>>>>> a5b17847
   packageId?: string;
   packageVersion?: string;
   processKey?: string;
