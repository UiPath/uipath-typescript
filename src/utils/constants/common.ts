--- conflicted
+++ resolved
@@ -8,15 +8,6 @@
 export const ODATA_PREFIX = '$';
 
 /**
-<<<<<<< HEAD
- * HTTP Content Type constants
- */
-export const ContentType = {
-  APPLICATION_JSON: 'application/json',
-  APPLICATION_XML: 'application/xml',
-  APPLICATION_OCTET_STREAM: 'application/octet-stream'
-} as const;
-=======
  * OData pagination constants
  */
 export const ODATA_PAGINATION = {
@@ -108,5 +99,4 @@
   
   /** Process instance token parameter name */
   TOKEN_PARAM: 'nextPage'
-};
->>>>>>> 3ba92fa4
+};