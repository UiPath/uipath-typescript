import { Config } from '../config/config';
import { ExecutionContext } from '../context/execution-context';
import { RequestSpec } from '../../models/common/request-spec';
import { TokenManager } from '../auth/token-manager';
import { TokenInfo } from '../auth/auth.types';
<<<<<<< HEAD
import { AuthenticationError, HttpStatus } from '../errors';
import { errorResponseParser } from '../errors/parser';
import { ErrorFactory } from '../errors/error-factory';
import { ContentType } from '../../utils/constants/common';
=======
import { CONTENT_TYPES } from '../../utils/constants/headers';
>>>>>>> 3ba92fa4

export interface ApiClientConfig {
  headers?: Record<string, string>;
}

export class ApiClient {
  private readonly config: Config;
  private readonly executionContext: ExecutionContext;
  private readonly clientConfig: ApiClientConfig;
  private defaultHeaders: Record<string, string> = {};
  private tokenManager: TokenManager;
  constructor(
    config: Config, 
    executionContext: ExecutionContext, 
    tokenManager: TokenManager,
    clientConfig: ApiClientConfig = {}
  ) {
    this.config = config;
    this.executionContext = executionContext;
    this.clientConfig = clientConfig;
    this.tokenManager = tokenManager;
  }

  public setDefaultHeaders(headers: Record<string, string>): void {
    this.defaultHeaders = { ...this.defaultHeaders, ...headers };
  }

  /**
   * Checks if the current token needs refresh and refreshes it if necessary
   * @returns The valid token
   * @throws Error if token refresh fails
   */
  private async ensureValidToken(): Promise<string> {
    // Try to get token info from context
    const tokenInfo = this.executionContext.get('tokenInfo') as TokenInfo | undefined;
    
    if (!tokenInfo) {
      throw new AuthenticationError({ message: 'No authentication token available. Make sure to initialize the SDK first.' });
    }

    // For secret-based tokens, they never expire
    if (tokenInfo.type === 'secret') {
      return tokenInfo.token;
    }

    // If token is not expired, return it
    if (!this.tokenManager.isTokenExpired(tokenInfo)) {
      return tokenInfo.token;
    }

    try {
      const newToken = await this.tokenManager.refreshAccessToken();
      return newToken.access_token;
    } catch (error: any) {
      throw new AuthenticationError({
        message: `Token refresh failed: ${error.message}. Please re-authenticate.`,
        statusCode: HttpStatus.UNAUTHORIZED
      });
    }
  }

  private async getDefaultHeaders(): Promise<Record<string, string>> {
    // Get headers from execution context first
    const contextHeaders = this.executionContext.getHeaders();
    
    // If Authorization header is already set in context, use that
    if (contextHeaders['Authorization']) {
      return {
        ...contextHeaders,
<<<<<<< HEAD
        'Content-Type': ContentType.APPLICATION_JSON,
=======
        'Content-Type': CONTENT_TYPES.JSON,
>>>>>>> 3ba92fa4
        ...this.defaultHeaders,
        ...this.clientConfig.headers
      };
    }

    const token = await this.ensureValidToken();

    return {
      ...contextHeaders,
      'Authorization': `Bearer ${token}`,
<<<<<<< HEAD
      'Content-Type': ContentType.APPLICATION_JSON,
=======
      'Content-Type': CONTENT_TYPES.JSON,
>>>>>>> 3ba92fa4
      ...this.defaultHeaders,
      ...this.clientConfig.headers
    };
  }


  private async request<T>(method: string, path: string, options: RequestSpec = {}): Promise<T> {
    // Ensure path starts with a forward slash
    const normalizedPath = path.startsWith('/') ? path.substring(1) : path;
    
    // Construct URL with org and tenant names
    const url = new URL(
      `${this.config.orgName}/${this.config.tenantName}/${normalizedPath}`,
      this.config.baseUrl
    ).toString();

    const headers = {
      ...await this.getDefaultHeaders(),
      ...options.headers
    };

    // Convert params to URLSearchParams
    const searchParams = new URLSearchParams();
    if (options.params) {
      Object.entries(options.params).forEach(([key, value]: [string, any]) => {
        searchParams.append(key, value.toString());
      });
    }
    const fullUrl = searchParams.toString() ? `${url}?${searchParams.toString()}` : url;

    try {
      const response = await fetch(fullUrl, {
        method,
        headers,
        body: options.body ? JSON.stringify(options.body) : undefined,
        signal: options.signal
      });

      if (!response.ok) {
        const errorInfo = await errorResponseParser.parse(response);
        throw ErrorFactory.createFromHttpStatus(response.status, errorInfo);
      }

      if (response.status === 204) {
        return undefined as T;
      }

<<<<<<< HEAD
      // Check if we're expecting XML
      const acceptHeader = headers['Accept'] || headers['accept'];
      if (acceptHeader === ContentType.APPLICATION_XML) {
        const text = await response.text();
        return text as T;
      }
=======
    // Check if we're expecting XML
    const acceptHeader = headers['Accept'] || headers['accept'];
    if (acceptHeader === CONTENT_TYPES.XML) {
      const text = await response.text();
      return text as T;
    }
>>>>>>> 3ba92fa4

      return response.json();
    } catch (error: any) {
      // If it's already one of our errors, re-throw it
      if (error.name && error.name.includes('Error')) {
        throw error;
      }
      
      // Otherwise, it's likely a network error
      throw ErrorFactory.createNetworkError(error);
    }
  }

  async get<T>(path: string, options: RequestSpec = {}): Promise<T> {
    return this.request<T>('GET', path, options);
  }

  async post<T>(path: string, data?: unknown, options: RequestSpec = {}): Promise<T> {
    return this.request<T>('POST', path, { ...options, body: data });
  }

  async put<T>(path: string, data?: unknown, options: RequestSpec = {}): Promise<T> {
    return this.request<T>('PUT', path, { ...options, body: data });
  }

  async patch<T>(path: string, data?: unknown, options: RequestSpec = {}): Promise<T> {
    return this.request<T>('PATCH', path, { ...options, body: data });
  }

  async delete<T>(path: string, options: RequestSpec = {}): Promise<T> {
    return this.request<T>('DELETE', path, options);
  }
}<|MERGE_RESOLUTION|>--- conflicted
+++ resolved
@@ -3,14 +3,10 @@
 import { RequestSpec } from '../../models/common/request-spec';
 import { TokenManager } from '../auth/token-manager';
 import { TokenInfo } from '../auth/auth.types';
-<<<<<<< HEAD
 import { AuthenticationError, HttpStatus } from '../errors';
 import { errorResponseParser } from '../errors/parser';
 import { ErrorFactory } from '../errors/error-factory';
-import { ContentType } from '../../utils/constants/common';
-=======
 import { CONTENT_TYPES } from '../../utils/constants/headers';
->>>>>>> 3ba92fa4
 
 export interface ApiClientConfig {
   headers?: Record<string, string>;
@@ -80,11 +76,7 @@
     if (contextHeaders['Authorization']) {
       return {
         ...contextHeaders,
-<<<<<<< HEAD
-        'Content-Type': ContentType.APPLICATION_JSON,
-=======
         'Content-Type': CONTENT_TYPES.JSON,
->>>>>>> 3ba92fa4
         ...this.defaultHeaders,
         ...this.clientConfig.headers
       };
@@ -95,11 +87,7 @@
     return {
       ...contextHeaders,
       'Authorization': `Bearer ${token}`,
-<<<<<<< HEAD
-      'Content-Type': ContentType.APPLICATION_JSON,
-=======
       'Content-Type': CONTENT_TYPES.JSON,
->>>>>>> 3ba92fa4
       ...this.defaultHeaders,
       ...this.clientConfig.headers
     };
@@ -147,21 +135,12 @@
         return undefined as T;
       }
 
-<<<<<<< HEAD
       // Check if we're expecting XML
       const acceptHeader = headers['Accept'] || headers['accept'];
-      if (acceptHeader === ContentType.APPLICATION_XML) {
+      if (acceptHeader === CONTENT_TYPES.XML) {
         const text = await response.text();
         return text as T;
       }
-=======
-    // Check if we're expecting XML
-    const acceptHeader = headers['Accept'] || headers['accept'];
-    if (acceptHeader === CONTENT_TYPES.XML) {
-      const text = await response.text();
-      return text as T;
-    }
->>>>>>> 3ba92fa4
 
       return response.json();
     } catch (error: any) {
@@ -173,6 +152,7 @@
       // Otherwise, it's likely a network error
       throw ErrorFactory.createNetworkError(error);
     }
+
   }
 
   async get<T>(path: string, options: RequestSpec = {}): Promise<T> {
