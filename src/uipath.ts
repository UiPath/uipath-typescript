import { UiPathConfig } from './core/config/config';
import { ExecutionContext } from './core/context/execution-context';
import { AuthService } from './core/auth/auth-service';
import { 
  MaestroProcessesService,
  ProcessInstancesService,
  EntityService,
  TaskService,
  ProcessService,
<<<<<<< HEAD
  QueueService
=======
  BucketService
>>>>>>> ac4d3a36
} from './services';
import { UiPathSDKConfig, hasOAuthConfig, hasSecretConfig } from './core/config/sdk-config';
import { validateConfig, normalizeBaseUrl } from './core/config/config-utils';
import { TokenManager } from './core/auth/token-manager';

type ServiceConstructor<T> = new (config: UiPathConfig, context: ExecutionContext, tokenManager: TokenManager) => T;

export class UiPath {
  private config: UiPathConfig;
  private executionContext: ExecutionContext;
  private authService: AuthService;
  private initialized: boolean = false;
  private readonly _services: Map<string, any> = new Map();

  constructor(config: UiPathSDKConfig) {
    // Validate and normalize the configuration
    validateConfig(config);
    
    // Initialize core components
    this.config = new UiPathConfig({
      baseUrl: normalizeBaseUrl(config.baseUrl),
      orgName: config.orgName,
      tenantName: config.tenantName,
      secret: hasSecretConfig(config) ? config.secret : undefined,
      clientId: hasOAuthConfig(config) ? config.clientId : undefined,
      redirectUri: hasOAuthConfig(config) ? config.redirectUri : undefined
    });

    this.executionContext = new ExecutionContext();
    this.authService = new AuthService(this.config, this.executionContext);

    // Auto-initialize for secret-based auth
    if (hasSecretConfig(config)) {
      this.authService.authenticateWithSecret(config.secret);
      this.initialized = true;
    }
  }

  /**
   * Initialize the SDK based on the provided configuration.
   * This method is only required for OAuth-based authentication.
   * For secret-based authentication, initialization is automatic.
   */
  public async initialize(): Promise<void> {
    // If already initialized or using secret auth, return immediately
    if (this.initialized || hasSecretConfig(this.config)) {
      return;
    }

    try {
      // If the OAuth flow redirects, the promise from `authenticate` will not resolve,
      // and execution will stop here.
      const success = await this.authService.authenticate(this.config);

      if (!success || !this.authService.hasValidToken()) {
        // If authenticate() returns false, it means a valid token could not be obtained.
        // This could be due to invalid config or a failure in the OAuth callback.
        // We don't throw an error for the initial OAuth redirect because that won't return.
        throw new Error('Failed to obtain a valid authentication token.');
      }

      this.initialized = true;
    } catch (error: unknown) {
      const errorMessage = error instanceof Error ? error.message : 'An unknown error occurred';
      throw new Error(`Failed to initialize UiPath SDK: ${errorMessage}`);
    }
  }

  /**
   * Check if the SDK has been initialized
   */
  public isInitialized(): boolean {
    return this.initialized;
  }

  /**
   * Get the current authentication token
   */
  public getToken(): string | undefined {
    return this.authService.getToken();
  }

  private getService<T>(serviceConstructor: ServiceConstructor<T>): T {
    const serviceName = serviceConstructor.name;
    if (!this._services.has(serviceName)) {
      const serviceInstance = new serviceConstructor(this.config, this.executionContext, this.authService.getTokenManager());
      this._services.set(serviceName, serviceInstance);
    }

    return this._services.get(serviceName) as T;
  }

  /**
   * Access to Maestro Processes service
   */
  get maestroProcess(): MaestroProcessesService {
    return this.getService(MaestroProcessesService);
  }

  /**
   * Access to Maestro Process Instances service
   */
  get processInstance(): ProcessInstancesService {
    return this.getService(ProcessInstancesService);
  }
  
  /**
   * Access to Entity service
   */
  get entity(): EntityService {
    return this.getService(EntityService);
  }

  /**
   * Access to Tasks service
   */
  get task(): TaskService {
    return this.getService(TaskService);
  }

  /**
   * Access to Orchestrator Processes service
   */
  get process(): ProcessService {
    return this.getService(ProcessService);
  }

  /**
<<<<<<< HEAD
   * Access to Orchestrator Queues service
   */
  get queue(): QueueService {
    return this.getService(QueueService);
=======
   * Access to Orchestrator Buckets service
   */
  get bucket(): BucketService {
    return this.getService(BucketService);
>>>>>>> ac4d3a36
  }
}

// Factory function for creating UiPath instance
export default function uipath(config: UiPathSDKConfig): UiPath {
  return new UiPath(config);
}<|MERGE_RESOLUTION|>--- conflicted
+++ resolved
@@ -7,11 +7,7 @@
   EntityService,
   TaskService,
   ProcessService,
-<<<<<<< HEAD
-  QueueService
-=======
   BucketService
->>>>>>> ac4d3a36
 } from './services';
 import { UiPathSDKConfig, hasOAuthConfig, hasSecretConfig } from './core/config/sdk-config';
 import { validateConfig, normalizeBaseUrl } from './core/config/config-utils';
@@ -140,17 +136,10 @@
   }
 
   /**
-<<<<<<< HEAD
-   * Access to Orchestrator Queues service
-   */
-  get queue(): QueueService {
-    return this.getService(QueueService);
-=======
    * Access to Orchestrator Buckets service
    */
   get bucket(): BucketService {
     return this.getService(BucketService);
->>>>>>> ac4d3a36
   }
 }
 
