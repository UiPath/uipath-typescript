import { UiPathConfig } from './core/config/config';
import { ExecutionContext } from './core/context/execution-context';
import { AuthService } from './core/auth/auth-service';
import { 
  MaestroProcessesService,
  ProcessInstancesService,
  EntityService,
  TaskService,
<<<<<<< HEAD
  BucketService
=======
  ProcessService
>>>>>>> cd37ddbb
} from './services';
import { UiPathSDKConfig, hasOAuthConfig, hasSecretConfig } from './core/config/sdk-config';
import { validateConfig, normalizeBaseUrl } from './core/config/config-utils';
import { TokenManager } from './core/auth/token-manager';

type ServiceConstructor<T> = new (config: UiPathConfig, context: ExecutionContext, tokenManager: TokenManager) => T;

export class UiPath {
  private config: UiPathConfig;
  private executionContext: ExecutionContext;
  private authService: AuthService;
  private initialized: boolean = false;
  private readonly _services: Map<string, any> = new Map();

  constructor(config: UiPathSDKConfig) {
    // Validate and normalize the configuration
    validateConfig(config);
    
    // Initialize core components
    this.config = new UiPathConfig({
      baseUrl: normalizeBaseUrl(config.baseUrl),
      orgName: config.orgName,
      tenantName: config.tenantName,
      secret: hasSecretConfig(config) ? config.secret : undefined,
      clientId: hasOAuthConfig(config) ? config.clientId : undefined,
      redirectUri: hasOAuthConfig(config) ? config.redirectUri : undefined
    });

    this.executionContext = new ExecutionContext();
    this.authService = new AuthService(this.config, this.executionContext);

    // Auto-initialize for secret-based auth
    if (hasSecretConfig(config)) {
      this.authService.authenticateWithSecret(config.secret);
      this.initialized = true;
    }
  }

  /**
   * Initialize the SDK based on the provided configuration.
   * This method is only required for OAuth-based authentication.
   * For secret-based authentication, initialization is automatic.
   */
  public async initialize(): Promise<void> {
    // If already initialized or using secret auth, return immediately
    if (this.initialized || hasSecretConfig(this.config)) {
      return;
    }

    try {
      // If the OAuth flow redirects, the promise from `authenticate` will not resolve,
      // and execution will stop here.
      const success = await this.authService.authenticate(this.config);

      if (!success || !this.authService.hasValidToken()) {
        // If authenticate() returns false, it means a valid token could not be obtained.
        // This could be due to invalid config or a failure in the OAuth callback.
        // We don't throw an error for the initial OAuth redirect because that won't return.
        throw new Error('Failed to obtain a valid authentication token.');
      }

      this.initialized = true;
    } catch (error: unknown) {
      const errorMessage = error instanceof Error ? error.message : 'An unknown error occurred';
      throw new Error(`Failed to initialize UiPath SDK: ${errorMessage}`);
    }
  }

  /**
   * Check if the SDK has been initialized
   */
  public isInitialized(): boolean {
    return this.initialized;
  }

  /**
   * Get the current authentication token
   */
  public getToken(): string | undefined {
    return this.authService.getToken();
  }

  private getService<T>(serviceConstructor: ServiceConstructor<T>): T {
    const serviceName = serviceConstructor.name;
    if (!this._services.has(serviceName)) {
      const serviceInstance = new serviceConstructor(this.config, this.executionContext, this.authService.getTokenManager());
      this._services.set(serviceName, serviceInstance);
    }

    return this._services.get(serviceName) as T;
  }

  /**
   * Access to Maestro Processes service
   */
  get maestroProcess(): MaestroProcessesService {
    return this.getService(MaestroProcessesService);
  }

  /**
   * Access to Maestro Process Instances service
   */
  get processInstance(): ProcessInstancesService {
    return this.getService(ProcessInstancesService);
  }
  
  /**
   * Access to Entity service
   */
  get entity(): EntityService {
    return this.getService(EntityService);
  }

  /**
   * Access to Tasks service
   */
  get task(): TaskService {
    return this.getService(TaskService);
  }

  /**
<<<<<<< HEAD
   * Access to Buckets service
   */
  get buckets(): BucketService {
    return this.getService(BucketService);
=======
   * Access to Orchestrator Processes service
   */
  get process(): ProcessService {
    return this.getService(ProcessService);
>>>>>>> cd37ddbb
  }
}

// Factory function for creating UiPath instance
export default function uipath(config: UiPathSDKConfig): UiPath {
  return new UiPath(config);
}<|MERGE_RESOLUTION|>--- conflicted
+++ resolved
@@ -6,11 +6,7 @@
   ProcessInstancesService,
   EntityService,
   TaskService,
-<<<<<<< HEAD
-  BucketService
-=======
   ProcessService
->>>>>>> cd37ddbb
 } from './services';
 import { UiPathSDKConfig, hasOAuthConfig, hasSecretConfig } from './core/config/sdk-config';
 import { validateConfig, normalizeBaseUrl } from './core/config/config-utils';
@@ -132,17 +128,10 @@
   }
 
   /**
-<<<<<<< HEAD
-   * Access to Buckets service
-   */
-  get buckets(): BucketService {
-    return this.getService(BucketService);
-=======
    * Access to Orchestrator Processes service
    */
   get process(): ProcessService {
     return this.getService(ProcessService);
->>>>>>> cd37ddbb
   }
 }
 
