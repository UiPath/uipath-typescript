--- conflicted
+++ resolved
@@ -19,17 +19,11 @@
 import { pascalToCamelCaseKeys, addPrefixToKeys, transformData, arrayDictionaryToRecord } from '../../utils/transform';
 import { filterUndefined } from '../../utils/object-utils';
 import { createHeaders } from '../../utils/http/headers';
-import { FOLDER_ID } from '../../utils/constants/headers';
+import { CONTENT_TYPES, FOLDER_ID } from '../../utils/constants/headers';
 import { BUCKET_ENDPOINTS } from '../../utils/constants/endpoints';
-<<<<<<< HEAD
-import { ContentType, ODATA_PREFIX } from '../../utils/constants/common';
-import { CollectionResponse } from '../../models/common/common-types';
+import { ODATA_PREFIX, BUCKET_PAGINATION, ODATA_OFFSET_PARAMS, BUCKET_TOKEN_PARAMS } from '../../utils/constants/common';
 import { BucketMap } from '../../models/orchestrator/bucket.constants';
-=======
-import { ODATA_PREFIX, BUCKET_PAGINATION, ODATA_OFFSET_PARAMS, BUCKET_TOKEN_PARAMS } from '../../utils/constants/common';
-import { BucketMap, DEFAULT_CONTENT_TYPE } from '../../models/orchestrator/bucket.constants';
 import { ODATA_PAGINATION } from '../../utils/constants/common';
->>>>>>> 3ba92fa4
 import { isBrowser } from '../../utils/platform';
 import * as mimeTypes from 'mime-types';
 import axios, { AxiosResponse } from 'axios';
@@ -350,7 +344,7 @@
     }
 
     // 4. Final fallback
-    return ContentType.APPLICATION_OCTET_STREAM;
+    return CONTENT_TYPES.OCTET_STREAM;
   }
 
   /**
