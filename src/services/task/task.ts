--- conflicted
+++ resolved
@@ -296,12 +296,8 @@
    * ]);
    * ```
    */
-<<<<<<< HEAD
+  @track('Assign')
   async assign(taskAssignments: TaskAssignmentOptions | TaskAssignmentOptions[], folderId?: number): Promise<OperationResponse<TaskAssignmentOptions[] | TaskAssignmentResponse[]>> {
-=======
-  @track('Assign')
-  async assign(taskAssignments: TaskAssignmentOptions | TaskAssignmentOptions[], folderId?: number): Promise<TaskAssignmentResponse[]> {
->>>>>>> b5f5582b
     const headers = createHeaders({ [FOLDER_ID]: folderId });
     
     // Normalize input to array
@@ -361,12 +357,8 @@
    * ]);
    * ```
    */
-<<<<<<< HEAD
+  @track('Reassign')
   async reassign(taskAssignments: TaskAssignmentOptions | TaskAssignmentOptions[], folderId?: number): Promise<OperationResponse<TaskAssignmentOptions[] | TaskAssignmentResponse[]>> {
-=======
-  @track('Reassign')
-  async reassign(taskAssignments: TaskAssignmentOptions | TaskAssignmentOptions[], folderId?: number): Promise<TaskAssignmentResponse[]> {
->>>>>>> b5f5582b
     const headers = createHeaders({ [FOLDER_ID]: folderId });
     
     // Normalize input to array
@@ -408,12 +400,8 @@
    * const result = await sdk.tasks.unassign([123, 456, 789]);
    * ```
    */
-<<<<<<< HEAD
+  @track('Unassign')
   async unassign(taskIds: number | number[], folderId?: number): Promise<OperationResponse<{ taskId: number }[] | TaskAssignmentResponse[]>> {
-=======
-  @track('Unassign')
-  async unassign(taskIds: number | number[], folderId?: number): Promise<TaskAssignmentResponse[]> {
->>>>>>> b5f5582b
     const headers = createHeaders({ [FOLDER_ID]: folderId });
     
     // Normalize input to array
@@ -460,12 +448,8 @@
    * }, 123); // folderId is required
    * ```
    */
-<<<<<<< HEAD
+  @track('Complete')
   async complete(completionType: TaskType, options: TaskCompletionOptions, folderId: number): Promise<OperationResponse<TaskCompletionOptions>> {
-=======
-  @track('Complete')
-  async complete(completionType: TaskType, options: TaskCompletionOptions, folderId: number): Promise<void> {
->>>>>>> b5f5582b
     const headers = createHeaders({ [FOLDER_ID]: folderId });
     
     let endpoint: string;
