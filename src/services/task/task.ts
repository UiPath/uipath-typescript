import { BaseService } from '../base-service';
import { Config } from '../../core/config/config';
import { ExecutionContext } from '../../core/context/execution-context';
import { TokenManager } from '../../core/auth/token-manager';
import { 
  TaskCreateRequest, 
  TaskAssignmentRequest,
  TasksAssignRequest,
  TasksUnassignRequest,
  TaskAssignmentResult,
  TaskAssignmentResultCollection,
  TaskCompletionRequest,
  TaskType,
  TaskGetAllOptions,
  TaskGetByIdOptions,
  TaskGetFormOptions,
  UserLoginInfo,
  UserLoginInfoCollection,
  TaskGetUsersOptions,
} from '../../models/task/task.types';
import {
  TaskServiceModel,
  TaskGetResponse,
  TaskCreateResponse,
  createTaskWithMethods
} from '../../models/task/task.models';
import { pascalToCamelCaseKeys, camelToPascalCaseKeys, transformData, applyDataTransforms, addPrefixToKeys } from '../../utils/transform';
import { TaskStatusMap, TaskTimeMap } from '../../models/task/task.constants';
import { NonPaginatedResponse } from '../../models/common/common-types';
import { createHeaders } from '../../utils/http/headers';
import { FOLDER_ID } from '../../utils/constants/headers';
import { TASK_ENDPOINTS } from '../../utils/constants/endpoints';
import { ODATA_PREFIX, ODATA_PAGINATION } from '../../utils/constants/common';
import { PaginatedResponse, HasPaginationOptions } from '../../utils/pagination';
import { PaginationHelpers } from '../../utils/pagination/pagination-helpers';
import { PaginationType } from '../../utils/pagination/pagination.internal-types';

/**
 * Service for interacting with UiPath Tasks API
 */
export class TaskService extends BaseService implements TaskServiceModel {
  constructor(config: Config, executionContext: ExecutionContext, tokenManager: TokenManager) {
    super(config, executionContext, tokenManager);
  }

  /**
   * Creates a new task
   * @param task - The task to be created
   * @param folderId - Required folder ID
   * @returns Promise resolving to the created task
   * 
   * @example
   * ```typescript
   * const task = await sdk.task.create({
   *   title: "My Task",
   *   priority: TaskPriority.Medium,
   *   data: { key: "value" }
   * }, 123); // folderId is required
   * ```
   */
  async create(task: TaskCreateRequest, folderId: number): Promise<TaskCreateResponse> {
    const headers = createHeaders({ [FOLDER_ID]: folderId });
    
    const externalTask = {
      ...task,
      type: TaskType.External //currently only external task is supported
    };
    
    const response = await this.post<TaskCreateResponse>(
      TASK_ENDPOINTS.CREATE_GENERIC_TASK,
      externalTask,
      { headers }
    );
    // Transform time fields for consistency
    const normalizedData = transformData(response.data, TaskTimeMap);
    const transformedData = applyDataTransforms(normalizedData, { field: 'status', valueMap: TaskStatusMap });
    return createTaskWithMethods(transformedData, this) as TaskCreateResponse;
  }

  /**
   * Gets users in the given folder who have Tasks.View and Tasks.Edit permissions
   * 
   * The method returns either:
   * - An array of users (when no pagination parameters are provided)
   * - A paginated result with navigation cursors (when any pagination parameter is provided)
   * 
   * @param folderId - The folder ID to get users from
   * @param options - Optional query and pagination parameters
   * @returns Promise resolving to an array of users or paginated result
   * 
   * @example
   * ```typescript
   * // Standard array return
   * const users = await sdk.task.getUsers(123);
   * 
   * // Get users with filtering
   * const users = await sdk.task.getUsers(123, { 
   *   filter: "name eq 'abc'"
   * });
   * 
   * // First page with pagination
   * const page1 = await sdk.task.getUsers(123, { pageSize: 10 });
   * 
   * // Navigate using cursor
   * if (page1.hasNextPage) {
   *   const page2 = await sdk.task.getUsers(123, { cursor: page1.nextCursor });
   * }
   * 
   * // Jump to specific page
   * const page5 = await sdk.task.getUsers(123, {
   *   jumpToPage: 5,
   *   pageSize: 10
   * });
   * ```
   */
  async getUsers<T extends TaskGetUsersOptions = TaskGetUsersOptions>(
    folderId: number,
    options?: T
  ): Promise<
    T extends HasPaginationOptions<T>
      ? PaginatedResponse<UserLoginInfo>
      : NonPaginatedResponse<UserLoginInfo>
  > {
    // Transformation function for users
    const transformUserResponse = (user: any) => 
      pascalToCamelCaseKeys(user) as UserLoginInfo;

    // Add folderId to options so the centralized helper can handle it properly
    const optionsWithFolder = { ...options, folderId };

    return PaginationHelpers.getAll({
      serviceAccess: this.createPaginationServiceAccess(),
      getEndpoint: (folderId) => TASK_ENDPOINTS.GET_TASK_USERS(folderId!), // Use folderId from centralized helper
      getByFolderEndpoint: TASK_ENDPOINTS.GET_TASK_USERS(folderId), // Use the passed folderId
      transformFn: transformUserResponse,
      pagination: {
        paginationType: PaginationType.ODATA,
        itemsField: ODATA_PAGINATION.ITEMS_FIELD,
        totalCountField: ODATA_PAGINATION.TOTAL_COUNT_FIELD
      }
    }, optionsWithFolder) as any;
  }
  
  /**
   * Gets tasks across folders with optional filtering and folder scoping
   * 
   * The method returns either:
   * - An array of tasks (when no pagination parameters are provided)
   * - A paginated result with navigation cursors (when any pagination parameter is provided)
   * 
   * @param options - Query options including optional folderId and pagination options
   * @returns Promise resolving to an array of tasks or paginated result
   * 
   * @example
   * ```typescript
   * // Standard array return
   * const tasks = await sdk.task.getAll();
   * 
   * // Get tasks within a specific folder
   * const tasks = await sdk.task.getAll({ 
   *   folderId: 123
   * });
   * 
   * // First page with pagination
   * const page1 = await sdk.task.getAll({ pageSize: 10 });
   * 
   * // Navigate using cursor
   * if (page1.hasNextPage) {
   *   const page2 = await sdk.task.getAll({ cursor: page1.nextCursor });
   * }
   * 
   * // Jump to specific page
   * const page5 = await sdk.task.getAll({
   *   jumpToPage: 5,
   *   pageSize: 10
   * });
   * ```
   */
<<<<<<< HEAD
  async getAll(options: TaskGetAllOptions = {}): Promise<TaskGetResponse[]> {
    const { folderId, ...restOptions } = options;
    
    let headers = {};
    // If folderId is provided, add it to the filter
    if (folderId) {
      // Create or add to existing filter
      if (restOptions.filter) {
        restOptions.filter = `${restOptions.filter} and organizationUnitId eq ${folderId}`;
      } else {
        restOptions.filter = `organizationUnitId eq ${folderId}`;
      }
    }
    
    // prefix all keys except 'event'
    const keysToPrefix = Object.keys(restOptions).filter(k => k !== 'event');
    const apiOptions = addPrefixToKeys(restOptions, ODATA_PREFIX, keysToPrefix);
    const response = await this.get<CollectionResponse<TaskGetResponse>>(
      TASK_ENDPOINTS.GET_TASKS_ACROSS_FOLDERS,
      { 
        params: apiOptions,
        headers
      }
    );
    
    // Transform response Task array from PascalCase to camelCase and normalize time fields
    const transformedTasks = response.data?.value.map(task => 
      transformData(pascalToCamelCaseKeys(task) as TaskGetResponse, TaskTimeMap)
    );
    
    return transformedTasks.map(task => 
      createTaskWithMethods(
        applyDataTransforms(task, { field: 'status', valueMap: TaskStatusMap }),
=======
  async getAll<T extends TaskGetAllOptions = TaskGetAllOptions>(
    options?: T
  ): Promise<
    T extends HasPaginationOptions<T>
      ? PaginatedResponse<TaskGetResponse>
      : NonPaginatedResponse<TaskGetResponse>
  > {
    // Transformation function for tasks
    const transformTaskResponse = (task: any) => {
      const transformedTask = transformData(pascalToCamelCaseKeys(task) as TaskGetResponse, TaskTimeMap);
      return createTaskWithMethods(
        transformApiResponse(transformedTask, { field: 'status', valueMap: TaskStatusMap }),
>>>>>>> 42d1a5b2
        this
      ) as TaskGetResponse;
    };

    return PaginationHelpers.getAll({
      serviceAccess: this.createPaginationServiceAccess(),
      getEndpoint: () => TASK_ENDPOINTS.GET_TASKS_ACROSS_FOLDERS,
      transformFn: transformTaskResponse,
      processParametersFn: this.processTaskParameters,
      excludeFromPrefix: ['event'], // Exclude 'event' key from ODATA prefix transformation
      pagination: {
        paginationType: PaginationType.ODATA,
        itemsField: ODATA_PAGINATION.ITEMS_FIELD,
        totalCountField: ODATA_PAGINATION.TOTAL_COUNT_FIELD
      }
    }, options) as any;
  }

  /**
   * Gets a task by ID
   * 
   * @param id - The ID of the task to retrieve
   * @param options - Optional query parameters
   * @param folderId - Optional folder ID
   * @returns Promise resolving to the task (form tasks will return form-specific data)
   * 
   * @example
   * ```typescript
   * // Get task by ID
   * const task = await sdk.task.getById(123);
   * 
   * // If the task is a form task, it will automatically return form-specific data
   * ```
   */
  async getById(id: number, options: TaskGetByIdOptions = {}, folderId?: number): Promise<TaskGetResponse> {
    const headers = createHeaders({ [FOLDER_ID]: folderId });
    // prefix all keys in options
    const keysToPrefix = Object.keys(options);
    const apiOptions = addPrefixToKeys(options, ODATA_PREFIX, keysToPrefix);
    const response = await this.get<TaskGetResponse>(
      TASK_ENDPOINTS.GET_BY_ID(id),
      { 
        params: apiOptions,
        headers
      }
    );
    
    // Transform response from PascalCase to camelCase and normalize time fields
    const transformedTask = transformData(pascalToCamelCaseKeys(response.data) as TaskGetResponse, TaskTimeMap);
    
    // Check if this is a form task and get form-specific data if it is
    if (transformedTask.type === TaskType.Form) {
      return this.getFormTaskById(id, folderId || transformedTask.organizationUnitId);
    }
    
    return createTaskWithMethods(
      applyDataTransforms(transformedTask, { field: 'status', valueMap: TaskStatusMap }),
      this
    ) as TaskGetResponse;
  }

  /**
   * Assigns tasks to users
   * 
   * @param taskAssignments - Single task assignment or array of task assignments
   * @param folderId - Optional folder ID
   * @returns Promise resolving to array of task assignment results
   * 
   * @example
   * ```typescript
   * // Assign a single task to a user by ID
   * const result = await sdk.task.assign({
   *   taskId: 123,
   *   userId: 456
   * });
   * 
   * // Assign a single task to a user by email
   * const result = await sdk.task.assign({
   *   taskId: 123,
   *   userNameOrEmail: "user@example.com"
   * });
   * 
   * // Assign multiple tasks
   * const result = await sdk.task.assign([
   *   {
   *     taskId: 123,
   *     userId: 456
   *   },
   *   {
   *     taskId: 789,
   *     userNameOrEmail: "user@example.com"
   *   }
   * ]);
   * ```
   */
  async assign(taskAssignments: TaskAssignmentRequest | TaskAssignmentRequest[], folderId?: number): Promise<TaskAssignmentResult[]> {
    const headers = createHeaders({ [FOLDER_ID]: folderId });
    
    const request: TasksAssignRequest = {
      taskAssignments: Array.isArray(taskAssignments) ? taskAssignments : [taskAssignments]
    };
    
    // Convert request to PascalCase for API
    const pascalRequest = camelToPascalCaseKeys(request);
    
    const response = await this.post<TaskAssignmentResultCollection>(
      TASK_ENDPOINTS.ASSIGN_TASKS,
      pascalRequest,
      { headers }
    );
    
    // Transform response from PascalCase to camelCase and map 'value' to 'error'
    const transformedResponse = pascalToCamelCaseKeys(response.data) as any;
    const result = transformData(transformedResponse, { value: 'error' });
    return result.error;
  }

  /**
   * Reassigns tasks to new users
   * 
   * @param taskAssignments - Single task assignment or array of task assignments
   * @param folderId - Optional folder ID
   * @returns Promise resolving to array of task assignment results
   * 
   * @example
   * ```typescript
   * // Reassign a single task to a user by ID
   * const result = await sdk.task.reassign({
   *   taskId: 123,
   *   userId: 456
   * });
   * 
   * // Reassign a single task to a user by email
   * const result = await sdk.task.reassign({
   *   taskId: 123,
   *   userNameOrEmail: "user@example.com"
   * });
   * 
   * // Reassign multiple tasks
   * const result = await sdk.task.reassign([
   *   {
   *     taskId: 123,
   *     userId: 456
   *   },
   *   {
   *     taskId: 789,
   *     userNameOrEmail: "user@example.com"
   *   }
   * ]);
   * ```
   */
  async reassign(taskAssignments: TaskAssignmentRequest | TaskAssignmentRequest[], folderId?: number): Promise<TaskAssignmentResult[]> {
    const headers = createHeaders({ [FOLDER_ID]: folderId });
    
    const request: TasksAssignRequest = {
      taskAssignments: Array.isArray(taskAssignments) ? taskAssignments : [taskAssignments]
    };
    
    // Convert request to PascalCase for API
    const pascalRequest = camelToPascalCaseKeys(request);
    
    const response = await this.post<TaskAssignmentResultCollection>(
      TASK_ENDPOINTS.REASSIGN_TASKS,
      pascalRequest,
      { headers }
    );
    
    // Transform response from PascalCase to camelCase and map 'value' to 'error'
    const transformedResponse = pascalToCamelCaseKeys(response.data) as any;
    const result = transformData(transformedResponse, { value: 'error' });
    return result.error;
  }

  /**
   * Unassigns tasks (removes current assignees)
   * 
   * @param taskIds - Single task ID or array of task IDs to unassign
   * @param folderId - Optional folder ID
   * @returns Promise resolving to array of task assignment results
   * 
   * @example
   * ```typescript
   * // Unassign a single task
   * const result = await sdk.task.unassign(123);
   * 
   * // Unassign multiple tasks
   * const result = await sdk.task.unassign([123, 456, 789]);
   * ```
   */
  async unassign(taskIds: number | number[], folderId?: number): Promise<TaskAssignmentResult[]> {
    const headers = createHeaders({ [FOLDER_ID]: folderId });
    
    const request: TasksUnassignRequest = {
      taskIds: Array.isArray(taskIds) ? taskIds : [taskIds]
    };
    
    const response = await this.post<TaskAssignmentResultCollection>(
      TASK_ENDPOINTS.UNASSIGN_TASKS,
      request,
      { headers }
    );
    
    // Transform response from PascalCase to camelCase and map 'value' to 'error'
    const transformedResponse = pascalToCamelCaseKeys(response.data) as any;
    const result = transformData(transformedResponse, { value: 'error' });
    return result.error;
  }

  /**
   * Completes a task with the specified type and data
   * 
   * @param completionType - The type of task (Form, App, or Generic)
   * @param request - The completion request data
   * @param folderId - Required folder ID
   * @returns Promise resolving to void
   * 
   * @example
   * ```typescript
   * // Complete an app task
   * await sdk.task.complete(TaskType.App, {
   *   taskId: 456,
   *   data: {},
   *   action: "submit"
   * }, 123); // folderId is required
   * 
   * // Complete an external task
   * await sdk.task.complete(TaskType.ExternalTask, {
   *   taskId: 789
   * }, 123); // folderId is required
   * ```
   */
  async complete(completionType: TaskType, request: TaskCompletionRequest, folderId: number): Promise<void> {
    const headers = createHeaders({ [FOLDER_ID]: folderId });
    
    let endpoint: string;
    
    switch (completionType) {
      case TaskType.Form:
        endpoint = TASK_ENDPOINTS.COMPLETE_FORM_TASK;
        break;
      case TaskType.App:
        endpoint = TASK_ENDPOINTS.COMPLETE_APP_TASK;
        break;
      default:
        endpoint = TASK_ENDPOINTS.COMPLETE_GENERIC_TASK;
        break;
    }
    
    await this.post<void>(endpoint, request, { headers });
  }

  /**
   * Gets a form task by ID (private method)
   * 
   * @param id - The ID of the form task to retrieve
   * @param folderId - Required folder ID
   * @param options - Optional query parameters
   * @returns Promise resolving to the form task
   */
  private async getFormTaskById(id: number, folderId: number, options: TaskGetFormOptions = {}): Promise<TaskGetResponse> {
    const headers = createHeaders({ [FOLDER_ID]: folderId });
    
    const response = await this.get<TaskGetResponse>(
      TASK_ENDPOINTS.GET_TASK_FORM_BY_ID,
      { 
        params: {
          taskId: id,
          ...options
        },
        headers
      }
    );
    const transformedFormTask = transformData(response.data, TaskTimeMap);
    return createTaskWithMethods(
      applyDataTransforms(transformedFormTask, { field: 'status', valueMap: TaskStatusMap }),
      this
    ) as TaskGetResponse;
  }

  /**
   * Process parameters for task queries with folder filtering
   * @param options - The REST API options to process
   * @param folderId - Optional folder ID to filter by
   * @returns Processed options with folder filtering applied if needed
   * @private
   */
  private processTaskParameters = (options: Record<string, any>, folderId?: number): Record<string, any> => {
    const processedOptions = { ...options };
    if (folderId) {
      // Create or add to existing filter for folder-specific queries
      if (processedOptions.filter) {
        processedOptions.filter = `${processedOptions.filter} and organizationUnitId eq ${folderId}`;
      } else {
        processedOptions.filter = `organizationUnitId eq ${folderId}`;
      }
    }
    return processedOptions;
  }
} <|MERGE_RESOLUTION|>--- conflicted
+++ resolved
@@ -176,41 +176,6 @@
    * });
    * ```
    */
-<<<<<<< HEAD
-  async getAll(options: TaskGetAllOptions = {}): Promise<TaskGetResponse[]> {
-    const { folderId, ...restOptions } = options;
-    
-    let headers = {};
-    // If folderId is provided, add it to the filter
-    if (folderId) {
-      // Create or add to existing filter
-      if (restOptions.filter) {
-        restOptions.filter = `${restOptions.filter} and organizationUnitId eq ${folderId}`;
-      } else {
-        restOptions.filter = `organizationUnitId eq ${folderId}`;
-      }
-    }
-    
-    // prefix all keys except 'event'
-    const keysToPrefix = Object.keys(restOptions).filter(k => k !== 'event');
-    const apiOptions = addPrefixToKeys(restOptions, ODATA_PREFIX, keysToPrefix);
-    const response = await this.get<CollectionResponse<TaskGetResponse>>(
-      TASK_ENDPOINTS.GET_TASKS_ACROSS_FOLDERS,
-      { 
-        params: apiOptions,
-        headers
-      }
-    );
-    
-    // Transform response Task array from PascalCase to camelCase and normalize time fields
-    const transformedTasks = response.data?.value.map(task => 
-      transformData(pascalToCamelCaseKeys(task) as TaskGetResponse, TaskTimeMap)
-    );
-    
-    return transformedTasks.map(task => 
-      createTaskWithMethods(
-        applyDataTransforms(task, { field: 'status', valueMap: TaskStatusMap }),
-=======
   async getAll<T extends TaskGetAllOptions = TaskGetAllOptions>(
     options?: T
   ): Promise<
@@ -222,8 +187,7 @@
     const transformTaskResponse = (task: any) => {
       const transformedTask = transformData(pascalToCamelCaseKeys(task) as TaskGetResponse, TaskTimeMap);
       return createTaskWithMethods(
-        transformApiResponse(transformedTask, { field: 'status', valueMap: TaskStatusMap }),
->>>>>>> 42d1a5b2
+        applyDataTransforms(transformedTask, { field: 'status', valueMap: TaskStatusMap }),
         this
       ) as TaskGetResponse;
     };
