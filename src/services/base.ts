--- conflicted
+++ resolved
@@ -1,11 +1,4 @@
 import { ApiClient } from '../core/http/api-client';
-<<<<<<< HEAD
-import { ExecutionContext } from '../core/context/execution';
-import { TokenManager } from '../core/auth/token-manager';
-import { TokenInfo } from '../core/auth/types';
-import { AuthenticationError, HttpStatus } from '../core/errors';
-=======
->>>>>>> 833845e3
 import { RequestSpec } from '../models/common/request-spec';
 import { PaginatedResponse, PaginationOptions } from '../utils/pagination/types';
 import {
@@ -34,112 +27,6 @@
  * All service classes extend this base to inherit dependency injection and HTTP client access.
  *
  * This class implements the dependency injection pattern where services receive a configured
-<<<<<<< HEAD
- * UiPath instance and extract the necessary dependencies (config, context, token manager)
- * to create an authenticated API client.
- *
- * @remarks
- * Service classes should extend this base and call `super(uiPath)` in their constructor.
- * The protected members (config, executionContext, apiClient) are available to all subclasses.
- *
- * @example
- * ```typescript
- * // Creating a custom service
- * export class MyService extends BaseService {
- *   constructor(instance: UiPath) {
- *     super(instance);
- *   }
- *
- *   async myMethod() {
- *     // Access inherited protected members
- *     const response = await this.get('/my-endpoint');
- *     return response.data;
- *   }
- * }
- * ```
- */
-export class BaseService {
-  //  private fields - not visible via Object.keys() or any reflection
-  #executionContext: ExecutionContext;
-  #apiClient: ApiClient;
-  #tokenManager: TokenManager;
-
-  /**
-   * Creates a base service instance with dependency injection.
-   *
-   * Extracts configuration, execution context, and token manager from the UiPath instance
-   * to initialize an authenticated API client for making HTTP requests to UiPath services.
-   *
-   * @param instance - UiPath SDK instance providing authentication and configuration.
-   *                    Services receive this via dependency injection in the modular pattern.
-   *
-   * @remarks
-   * This constructor implements the dependency injection pattern used throughout the SDK,
-   * allowing services to receive a fully configured UiPath instance instead of multiple
-   * individual parameters.
-   *
-   * @example
-   * ```typescript
-   * // Services automatically call this via super()
-   * export class EntityService extends BaseService {
-   *   constructor(instance: UiPath) {
-   *     super(instance); // Initializes config, context, and apiClient
-   *   }
-   * }
-   *
-   * // Usage in modular pattern
-   * import { UiPath } from '@uipath/uipath-typescript/core';
-   * import { Entities } from '@uipath/uipath-typescript/entities';
-   *
-   * const sdk = new UiPath(config);
-   * await sdk.initialize();
-   * const entitiesService = new Entities(sdk);
-   * ```
-   */
-  constructor(instance: UiPath) {
-    const { config, context, tokenManager } = SDKInternalsRegistry.get(instance);
-    this.#executionContext = context;
-    this.#tokenManager = tokenManager;
-    this.#apiClient = new ApiClient(config, context, tokenManager);
-  }
-
-  /**
-   * Gets a valid authentication token, refreshing if necessary.
-   * Use this when you need to manually add Authorization headers (e.g., direct uploads).
-   *
-   * @returns Promise resolving to a valid access token string
-   * @throws AuthenticationError if no token is available or refresh fails
-   */
-  protected async getValidAuthToken(): Promise<string> {
-    const tokenInfo = this.#executionContext.get('tokenInfo') as TokenInfo | undefined;
-
-    if (!tokenInfo) {
-      throw new AuthenticationError({
-        message: 'No authentication token available. Make sure to initialize the SDK first.'
-      });
-    }
-
-    // For secret-based tokens, they never expire
-    if (tokenInfo.type === 'secret') {
-      return tokenInfo.token;
-    }
-
-    // If token is not expired, return it
-    if (!this.#tokenManager.isTokenExpired(tokenInfo)) {
-      return tokenInfo.token;
-    }
-
-    // Token is expired, refresh it
-    try {
-      const newToken = await this.#tokenManager.refreshAccessToken();
-      return newToken.access_token;
-    } catch (error: any) {
-      throw new AuthenticationError({
-        message: `Token refresh failed: ${error.message}. Please re-authenticate.`,
-        statusCode: HttpStatus.UNAUTHORIZED
-      });
-    }
-=======
  * UiPath instance. The ApiClient is created internally and handles all HTTP operations
  * including authentication token management.
  *
@@ -194,7 +81,6 @@
    */
   protected async getValidAuthToken(): Promise<string> {
     return this.#apiClient.getValidToken();
->>>>>>> 833845e3
   }
 
   /**
